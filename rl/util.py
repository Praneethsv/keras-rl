--- conflicted
+++ resolved
@@ -90,18 +90,8 @@
         self.optimizer = optimizer
         self.additional_updates = additional_updates
 
-<<<<<<< HEAD
     def get_updates(self, params, loss):
         updates = self.optimizer.get_updates(params=params, loss=loss)
-=======
-    # Keras sometimes passes params and loss as keyword arguments,
-    # expecting constraints to be optional, so there must be a default
-    # value for constraints here; see for example:
-    # https://github.com/fchollet/keras/blob/master/keras/engine/training.py#L988-L990
-    def get_updates(self, params, constraints=None, loss=None):
-        assert loss is not None, (params, constraints, loss)
-        updates = self.optimizer.get_updates(params, constraints, loss)
->>>>>>> bb79f780
         updates += self.additional_updates
         self.updates = updates
         return self.updates
